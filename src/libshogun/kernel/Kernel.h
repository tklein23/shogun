--- conflicted
+++ resolved
@@ -96,11 +96,8 @@
 	K_RATIONAL_QUADRATIC = 350,
 	K_MULTIQUADRIC = 360,
 	K_EXPONENTIAL = 370,
-<<<<<<< HEAD
-	K_POWER = 380
-=======
-	K_SPHERICAL = 380
->>>>>>> e49b4060
+	K_SPHERICAL = 380,
+	K_POWER = 390
 };
 
 enum EKernelProperty
