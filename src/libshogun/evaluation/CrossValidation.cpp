/*
 * This program is free software; you can redistribute it and/or modify
 * it under the terms of the GNU General Public License as published by
 * the Free Software Foundation; either version 3 of the License, or
 * (at your option) any later version.
 *
 * Written (W) 2011 Heiko Strathmann
 * Copyright (C) 2011 Berlin Institute of Technology and Max-Planck-Society
 */

#include "evaluation/CrossValidation.h"
#include "machine/Machine.h"
#include "evaluation/Evaluation.h"
#include "evaluation/SplittingStrategy.h"
#include "base/Parameter.h"

using namespace shogun;

CCrossValidation::CCrossValidation()
{
	init();
}

CCrossValidation::~CCrossValidation()
{
	SG_UNREF(m_machine);
	SG_UNREF(m_features);
	SG_UNREF(m_labels);
	SG_UNREF(m_splitting_strategy);
	SG_UNREF(m_evaluation_criterium);
}

CCrossValidation::CCrossValidation(CMachine* machine, CFeatures* features,
		CLabels* labels, CSplittingStrategy* splitting_strategy,
		CEvaluation* evaluation_criterium)
{
	init();

	m_machine=machine;
	m_features=features;
	m_labels=labels;
	m_splitting_strategy=splitting_strategy;
	m_evaluation_criterium=evaluation_criterium;

	SG_REF(m_machine);
	SG_REF(m_features);
	SG_REF(m_labels);
	SG_REF(m_splitting_strategy);
	SG_REF(m_evaluation_criterium);
}

void CCrossValidation::init()
{
	m_machine=NULL;
	m_features=NULL;
	m_labels=NULL;
	m_splitting_strategy=NULL;
	m_evaluation_criterium=NULL;

	m_parameters->add((CSGObject**) &m_machine, "machine",
			"Used learning machine");
	m_parameters->add((CSGObject**) &m_features, "features", "Used features");
	m_parameters->add((CSGObject**) &m_labels, "labels", "Used labels");
	m_parameters->add((CSGObject**) &m_splitting_strategy,
			"splitting_strategy", "Used splitting strategy");
	m_parameters->add((CSGObject**) &m_evaluation_criterium,
			"evaluation_criterium", "Used evaluation criterium");
}

float64_t CCrossValidation::evaluate(int32_t num_runs, float64_t conf_int_p,
		float64_t* conf_int_low, float64_t* conf_int_up)
{
	if (num_runs<=0)
		SG_ERROR("number of cross-validation runs has to >0\n");

	/* check if confidence interval has to be computed */
	bool conf_interval=(conf_int_low!=NULL&&conf_int_up!=NULL);

	if (conf_interval&&(conf_int_p<=0||conf_int_p>=1))
	{
		SG_ERROR("illegal p-value for confidence interval of "
				"cross-validation\n");
	}

	float64_t* results=new float64_t[num_runs];

	for (index_t i=0; i<num_runs; ++i)
		results[i]=evaluate_one_run();

	/* TODO: calculate confidence interval, maybe put this into CMath? */
	if (conf_interval)
		SG_NOTIMPLEMENTED;

	float64_t mean=CMath::mean(results, num_runs);

	delete[] results;

	return mean;
}

float64_t CCrossValidation::evaluate_one_run()
{
	index_t num_subsets=m_splitting_strategy->get_num_subsets();
	float64_t* results=new float64_t[num_subsets];

	/* set labels to machine */
	m_machine->set_labels(m_labels);

	/* do actual cross-validation */
	for (index_t i=0; i<num_subsets; ++i)
	{
		/* set feature subset for training (use method that stores pointer) */
		SGVector<index_t> inverse_subset_indices;
		m_splitting_strategy->generate_subset_inverse(i, inverse_subset_indices);
<<<<<<< HEAD
		m_features->set_subset(inverse_subset_indices.vlen,
				inverse_subset_indices.vector);
=======
		m_features->set_subset(inverse_subset_indices);
>>>>>>> c5f2256f

		/* set label subset for training (copy data before) */
		SGVector<index_t> inverse_subset_indices_copy(
				new index_t[inverse_subset_indices.vlen],
				inverse_subset_indices.vlen);
		memcpy(inverse_subset_indices_copy.vector,
				inverse_subset_indices.vector,
<<<<<<< HEAD
				inverse_subset_indices.vlen*sizeof(index_t));
		m_labels->set_subset(inverse_subset_indices_copy.vlen,
				inverse_subset_indices_copy.vector);

		SG_PRINT("%d %d\n", m_labels->get_num_labels(), m_features->get_num_vectors());
		SG_PRINT("%d %d\n", inverse_subset_indices_copy.vlen, inverse_subset_indices.vlen);
=======
				inverse_subset_indices.length*sizeof(index_t));
		m_labels->set_subset(inverse_subset_indices_copy);
>>>>>>> c5f2256f

		/* train machine on training features */
		m_machine->train(m_features);

		/* set feature subset for testing (subset method that stores pointer) */
		SGVector<index_t> subset_indices;
		m_splitting_strategy->generate_subset_indices(i, subset_indices);
<<<<<<< HEAD
		m_features->set_subset(subset_indices.vlen, subset_indices.vector);
=======
		m_features->set_subset(subset_indices);
>>>>>>> c5f2256f

		/* apply machine to test features */
		CLabels* result_labels=m_machine->apply(m_features);

		/* set label subset for testing (copy data before) */
		SGVector<index_t> subset_indices_copy(
				new index_t[subset_indices.vlen], subset_indices.vlen);
		memcpy(subset_indices_copy.vector, subset_indices.vector,
<<<<<<< HEAD
				subset_indices.vlen*sizeof(index_t));
		m_labels->set_subset(subset_indices_copy.vlen,
				subset_indices_copy.vector);
=======
				subset_indices.length*sizeof(index_t));
		m_labels->set_subset(subset_indices_copy);
>>>>>>> c5f2256f

		/* evaluate */
		results[i]=m_evaluation_criterium->evaluate(result_labels, m_labels);

		/* clean up, reset subsets */
		SG_UNREF(result_labels);
		m_features->remove_subset();
		m_labels->remove_subset();
	}

	/* build arithmetic mean of results */
	float64_t mean=CMath::mean(results, num_subsets);

	/* clean up */
	delete[] results;

	return mean;
}<|MERGE_RESOLUTION|>--- conflicted
+++ resolved
@@ -112,12 +112,7 @@
 		/* set feature subset for training (use method that stores pointer) */
 		SGVector<index_t> inverse_subset_indices;
 		m_splitting_strategy->generate_subset_inverse(i, inverse_subset_indices);
-<<<<<<< HEAD
-		m_features->set_subset(inverse_subset_indices.vlen,
-				inverse_subset_indices.vector);
-=======
 		m_features->set_subset(inverse_subset_indices);
->>>>>>> c5f2256f
 
 		/* set label subset for training (copy data before) */
 		SGVector<index_t> inverse_subset_indices_copy(
@@ -125,17 +120,8 @@
 				inverse_subset_indices.vlen);
 		memcpy(inverse_subset_indices_copy.vector,
 				inverse_subset_indices.vector,
-<<<<<<< HEAD
-				inverse_subset_indices.vlen*sizeof(index_t));
-		m_labels->set_subset(inverse_subset_indices_copy.vlen,
-				inverse_subset_indices_copy.vector);
-
-		SG_PRINT("%d %d\n", m_labels->get_num_labels(), m_features->get_num_vectors());
-		SG_PRINT("%d %d\n", inverse_subset_indices_copy.vlen, inverse_subset_indices.vlen);
-=======
 				inverse_subset_indices.length*sizeof(index_t));
 		m_labels->set_subset(inverse_subset_indices_copy);
->>>>>>> c5f2256f
 
 		/* train machine on training features */
 		m_machine->train(m_features);
@@ -143,11 +129,7 @@
 		/* set feature subset for testing (subset method that stores pointer) */
 		SGVector<index_t> subset_indices;
 		m_splitting_strategy->generate_subset_indices(i, subset_indices);
-<<<<<<< HEAD
-		m_features->set_subset(subset_indices.vlen, subset_indices.vector);
-=======
 		m_features->set_subset(subset_indices);
->>>>>>> c5f2256f
 
 		/* apply machine to test features */
 		CLabels* result_labels=m_machine->apply(m_features);
@@ -156,14 +138,8 @@
 		SGVector<index_t> subset_indices_copy(
 				new index_t[subset_indices.vlen], subset_indices.vlen);
 		memcpy(subset_indices_copy.vector, subset_indices.vector,
-<<<<<<< HEAD
-				subset_indices.vlen*sizeof(index_t));
-		m_labels->set_subset(subset_indices_copy.vlen,
-				subset_indices_copy.vector);
-=======
 				subset_indices.length*sizeof(index_t));
 		m_labels->set_subset(subset_indices_copy);
->>>>>>> c5f2256f
 
 		/* evaluate */
 		results[i]=m_evaluation_criterium->evaluate(result_labels, m_labels);
