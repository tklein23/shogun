--- conflicted
+++ resolved
@@ -19,17 +19,11 @@
 
 using namespace shogun;
 
-<<<<<<< HEAD
-#ifdef HAVE_EIGEN3
-using namespace Eigen;
-#endif // HAVE_EIGEN3
-=======
 #ifdef HAVE_LINALG_LIB
 #include <shogun/mathematics/linalg/linalg.h>
 
 using namespace linalg;
 #endif // HAVE_LINALG_LIB
->>>>>>> 22357fd9
 
 void CCustomKernel::init()
 {
